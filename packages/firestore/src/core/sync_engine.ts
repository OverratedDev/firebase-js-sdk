/**
 * Copyright 2017 Google Inc.
 *
 * Licensed under the Apache License, Version 2.0 (the "License");
 * you may not use this file except in compliance with the License.
 * You may obtain a copy of the License at
 *
 *   http://www.apache.org/licenses/LICENSE-2.0
 *
 * Unless required by applicable law or agreed to in writing, software
 * distributed under the License is distributed on an "AS IS" BASIS,
 * WITHOUT WARRANTIES OR CONDITIONS OF ANY KIND, either express or implied.
 * See the License for the specific language governing permissions and
 * limitations under the License.
 */

import { User } from '../auth/user';
import { EagerGarbageCollector } from '../local/eager_garbage_collector';
import { LocalStore } from '../local/local_store';
import { LocalViewChanges } from '../local/local_view_changes';
import { QueryData, QueryPurpose } from '../local/query_data';
import { ReferenceSet } from '../local/reference_set';
import { MaybeDocumentMap } from '../model/collections';
import { MaybeDocument, NoDocument } from '../model/document';
import { DocumentKey } from '../model/document_key';
import { Mutation } from '../model/mutation';
import { MutationBatchResult } from '../model/mutation_batch';
import { CurrentStatusUpdate, RemoteEvent } from '../remote/remote_event';
import { RemoteStore } from '../remote/remote_store';
import { RemoteSyncer } from '../remote/remote_syncer';
import { assert, fail } from '../util/assert';
import { FirestoreError } from '../util/error';
import * as log from '../util/log';
import { AnyJs, primitiveComparator } from '../util/misc';
import * as objUtils from '../util/obj';
import { ObjectMap } from '../util/obj_map';
import { Deferred } from '../util/promise';
import { SortedMap } from '../util/sorted_map';
import { isNullOrUndefined } from '../util/types';

import { Query } from './query';
import { SnapshotVersion } from './snapshot_version';
import { TargetIdGenerator } from './target_id_generator';
import { Transaction } from './transaction';
import {
  BatchId,
  MutationBatchState,
  OnlineState,
  ProtoByteString,
  TargetId
} from './types';
import {
  AddedLimboDocument,
  LimboDocumentChange,
  RemovedLimboDocument,
  View,
  ViewDocumentChanges
} from './view';
import { ViewSnapshot } from './view_snapshot';
import { SharedClientStateSyncer } from '../local/shared_client_state_syncer';
import { ClientId, SharedClientState } from '../local/shared_client_state';

const LOG_TAG = 'SyncEngine';

export type ViewHandler = (viewSnaps: ViewSnapshot[]) => void;
export type ErrorHandler = (query: Query, error: Error) => void;

/**
 * QueryView contains all of the data that SyncEngine needs to keep track of for
 * a particular query.
 */
class QueryView {
  constructor(
    /**
     * The query itself.
     */
    public query: Query,
    /**
     * The target number created by the client that is used in the watch
     * stream to identify this query.
     */
    public targetId: TargetId,
    /**
     * An identifier from the datastore backend that indicates the last state
     * of the results that was received. This can be used to indicate where
     * to continue receiving new doc changes for the query.
     */
    public resumeToken: ProtoByteString,
    /**
     * The view is responsible for computing the final merged truth of what
     * docs are in the query. It gets notified of local and remote changes,
     * and applies the query filters and limits to determine the most correct
     * possible results.
     */
    public view: View
  ) {}
}

/**
 * SyncEngine is the central controller in the client SDK architecture. It is
 * the glue code between the EventManager, LocalStore, and RemoteStore. Some of
 * SyncEngine's responsibilities include:
 * 1. Coordinating client requests and remote events between the EventManager
 *    and the local and remote data stores.
 * 2. Managing a View object for each query, providing the unified view between
 *    the local and remote data stores.
 * 3. Notifying the RemoteStore when the LocalStore has new mutations in its
 *    queue that need sending to the backend.
 *
 * The SyncEngine’s methods should only ever be called by methods running in the
 * global async queue.
 */
export class SyncEngine implements RemoteSyncer, SharedClientStateSyncer {
  private networkAllowed = false;

  private viewHandler: ViewHandler | null = null;
  private errorHandler: ErrorHandler | null = null;

  private queryViewsByQuery = new ObjectMap<Query, QueryView>(q =>
    q.canonicalId()
  );
  private queryViewsByTarget: { [targetId: number]: QueryView } = {};
  private limboTargetsByKey = new SortedMap<DocumentKey, TargetId>(
    DocumentKey.comparator
  );
  private limboKeysByTarget: { [targetId: number]: DocumentKey } = {};
  private limboDocumentRefs = new ReferenceSet();
  private limboCollector = new EagerGarbageCollector();
  /** Stores user completion handlers, indexed by User and BatchId. */
  private mutationUserCallbacks = {} as {
    [uidKey: string]: SortedMap<BatchId, Deferred<void>>;
  };
  private targetIdGenerator = TargetIdGenerator.forSyncEngine();
  private isPrimary = false;

  constructor(
    private localStore: LocalStore,
    private remoteStore: RemoteStore,
    // PORTING NOTE: Manages state synchronization in multi-tab environments.
    private sharedClientState: SharedClientState,
    private currentUser: User
  ) {}

  // Only used for testing.
  get isPrimaryClient(): boolean {
    return this.isPrimary;
  }

  /** Subscribes view and error handler. Can be called only once. */
  subscribe(viewHandler: ViewHandler, errorHandler: ErrorHandler): void {
    assert(
      viewHandler !== null && errorHandler !== null,
      'View and error handlers cannot be null'
    );
    assert(
      this.viewHandler === null && this.errorHandler === null,
      'SyncEngine already has a subscriber.'
    );
    this.viewHandler = viewHandler;
    this.errorHandler = errorHandler;
    this.limboCollector.addGarbageSource(this.limboDocumentRefs);
  }

  /**
   * Initiates the new listen, resolves promise when listen enqueued to the
   * server. All the subsequent view snapshots or errors are sent to the
   * subscribed handlers. Returns the targetId of the query.
   */
  listen(query: Query): Promise<TargetId> {
    this.assertSubscribed('listen()');
    assert(
      !this.queryViewsByQuery.has(query),
      'We already listen to the query: ' + query
    );

    return this.localStore.allocateQuery(query).then(queryData => {
      return this.localStore
        .executeQuery(query)
        .then(docs => {
          return this.localStore
            .remoteDocumentKeys(queryData.targetId)
            .then(remoteKeys => {
              const view = new View(query, remoteKeys);
              const viewDocChanges = view.computeDocChanges(docs);
              const viewChange = view.applyChanges(viewDocChanges);
              assert(
                viewChange.limboChanges.length === 0,
                'View returned limbo docs before target ack from the server.'
              );
              assert(
                !!viewChange.snapshot,
                'applyChanges for new view should always return a snapshot'
              );

              const data = new QueryView(
                query,
                queryData.targetId,
                queryData.resumeToken,
                view
              );
              this.queryViewsByQuery.set(query, data);
              this.queryViewsByTarget[queryData.targetId] = data;
              this.viewHandler!([viewChange.snapshot!]);
              this.remoteStore.listen(queryData);
            });
        })
        .then(() => {
          return queryData.targetId;
        });
    });
  }

  /** Stops listening to the query. */
  unlisten(query: Query): Promise<void> {
    this.assertSubscribed('unlisten()');

    const queryView = this.queryViewsByQuery.get(query)!;
    assert(!!queryView, 'Trying to unlisten on query not found:' + query);

    return this.localStore.releaseQuery(query).then(() => {
      this.remoteStore.unlisten(queryView.targetId);
      return this.removeAndCleanupQuery(queryView).then(() => {
        return this.localStore.collectGarbage();
      });
    });
  }

  /**
   * Initiates the write of local mutation batch which involves adding the
   * writes to the mutation queue, notifying the remote store about new
   * mutations and raising events for any changes this write caused.
   *
   * The promise returned by this call is resolved when the above steps
   * have completed, *not* when the write was acked by the backend. The
   * userCallback is resolved once the write was acked/rejected by the
   * backend (or failed locally for any other reason).
   */
  write(batch: Mutation[], userCallback: Deferred<void>): Promise<void> {
    this.assertSubscribed('write()');
    return this.localStore
      .localWrite(batch)
      .then(result => {
        this.sharedClientState.addLocalPendingMutation(result.batchId);
        this.addMutationCallback(result.batchId, userCallback);
        return this.emitNewSnapsAndNotifyLocalStore(result.changes);
      })
      .then(() => {
        return this.remoteStore.fillWritePipeline();
      });
  }

  // TODO(klimt): Wrap the given error in a standard Firestore error object.
  private wrapUpdateFunctionError(error: AnyJs): AnyJs {
    return error;
  }

  /**
   * Takes an updateFunction in which a set of reads and writes can be performed
   * atomically. In the updateFunction, the client can read and write values
   * using the supplied transaction object. After the updateFunction, all
   * changes will be committed. If some other client has changed any of the data
   * referenced, then the updateFunction will be called again. If the
   * updateFunction still fails after the given number of retries, then the
   * transaction will be rejection.
   *
   * The transaction object passed to the updateFunction contains methods for
   * accessing documents and collections. Unlike other datastore access, data
   * accessed with the transaction will not reflect local changes that have not
   * been committed. For this reason, it is required that all reads are
   * performed before any writes. Transactions must be performed while online.
   *
   * The promise returned is resolved when the transaction is fully committed.
   */
  runTransaction<T>(
    updateFunction: (transaction: Transaction) => Promise<T>,
    retries = 5
  ): Promise<T> {
    assert(retries >= 0, 'Got negative number of retries for transaction.');
    const transaction = this.remoteStore.createTransaction();
    const wrappedUpdateFunction = () => {
      try {
        const userPromise = updateFunction(transaction);
        if (
          isNullOrUndefined(userPromise) ||
          !userPromise.catch ||
          !userPromise.then
        ) {
          return Promise.reject<T>(
            Error('Transaction callback must return a Promise')
          );
        }
        return userPromise.catch(e => {
          return Promise.reject<T>(this.wrapUpdateFunctionError(e));
        });
      } catch (e) {
        return Promise.reject<T>(this.wrapUpdateFunctionError(e));
      }
    };
    return wrappedUpdateFunction().then(result => {
      return transaction
        .commit()
        .then(() => {
          return result;
        })
        .catch(error => {
          if (retries === 0) {
            return Promise.reject<T>(error);
          }
          // TODO(klimt): Put in a retry delay?
          return this.runTransaction(updateFunction, retries - 1);
        });
    });
  }

  applyRemoteEvent(remoteEvent: RemoteEvent): Promise<void> {
    this.assertSubscribed('applyRemoteEvent()');

    // Make sure limbo documents are deleted if there were no results
    objUtils.forEachNumber(
      remoteEvent.targetChanges,
      (targetId, targetChange) => {
        const limboKey = this.limboKeysByTarget[targetId];
        if (
          limboKey &&
          targetChange.currentStatusUpdate ===
            CurrentStatusUpdate.MarkCurrent &&
          !remoteEvent.documentUpdates.get(limboKey)
        ) {
          // When listening to a query the server responds with a snapshot
          // containing documents matching the query and a current marker
          // telling us we're now in sync. It's possible for these to arrive
          // as separate remote events or as a single remote event.
          // For a document query, there will be no documents sent in the
          // response if the document doesn't exist.
          //
          // If the snapshot arrives separately from the current marker,
          // we handle it normally and updateTrackedLimbos will resolve the
          // limbo status of the document, removing it from limboDocumentRefs.
          // This works because clients only initiate limbo resolution when
          // a target is current and because all current targets are
          // always at a consistent snapshot.
          //
          // However, if the document doesn't exist and the current marker
          // arrives, the document is not present in the snapshot and our
          // normal view handling would consider the document to remain in
          // limbo indefinitely because there are no updates to the document.
          // To avoid this, we specially handle this just this case here:
          // synthesizing a delete.
          //
          // TODO(dimond): Ideally we would have an explicit lookup query
          // instead resulting in an explicit delete message and we could
          // remove this special logic.
          remoteEvent.addDocumentUpdate(
            new NoDocument(limboKey, remoteEvent.snapshotVersion)
          );
        }
      }
    );

    return this.localStore.applyRemoteEvent(remoteEvent).then(changes => {
      return this.emitNewSnapsAndNotifyLocalStore(changes, remoteEvent);
    });
  }

  /**
   * Applies an OnlineState change to the sync engine and notifies any views of
   * the change.
   */
  applyOnlineStateChange(onlineState: OnlineState): void {
    const newViewSnapshots = [] as ViewSnapshot[];
    this.queryViewsByQuery.forEach((query, queryView) => {
      const viewChange = queryView.view.applyOnlineStateChange(onlineState);
      assert(
        viewChange.limboChanges.length === 0,
        'OnlineState should not affect limbo documents.'
      );
      if (viewChange.snapshot) {
        newViewSnapshots.push(viewChange.snapshot);
      }
    });
    this.viewHandler(newViewSnapshots);
  }

  rejectListen(targetId: TargetId, err: FirestoreError): Promise<void> {
    this.assertSubscribed('rejectListens()');
    const limboKey = this.limboKeysByTarget[targetId];
    if (limboKey) {
      // Since this query failed, we won't want to manually unlisten to it.
      // So go ahead and remove it from bookkeeping.
      this.limboTargetsByKey = this.limboTargetsByKey.remove(limboKey);
      delete this.limboKeysByTarget[targetId];

      // TODO(klimt): We really only should do the following on permission
      // denied errors, but we don't have the cause code here.

      // It's a limbo doc. Create a synthetic event saying it was deleted.
      // This is kind of a hack. Ideally, we would have a method in the local
      // store to purge a document. However, it would be tricky to keep all of
      // the local store's invariants with another method.
      let docMap = new SortedMap<DocumentKey, MaybeDocument>(
        DocumentKey.comparator
      );
      docMap = docMap.insert(
        limboKey,
        new NoDocument(limboKey, SnapshotVersion.forDeletedDoc())
      );
      const event = new RemoteEvent(SnapshotVersion.MIN, {}, docMap);
      return this.applyRemoteEvent(event);
    } else {
      const queryView = this.queryViewsByTarget[targetId];
      assert(!!queryView, 'Unknown targetId: ' + targetId);
      return this.localStore.releaseQuery(queryView.query).then(() => {
        return this.removeAndCleanupQuery(queryView).then(() => {
          this.errorHandler!(queryView.query, err);
        });
      });
    }
  }

  // PORTING NOTE: Multi-tab only
  async applyBatchState(
    batchId: BatchId,
    state: MutationBatchState,
    error?: FirestoreError
  ): Promise<void> {
    this.assertSubscribed('applyBatchState()');
<<<<<<< HEAD
=======
    const mutationBatchResult = await this.localStore.lookupLocalWrite(batchId);
>>>>>>> c236782d

    const documents = await this.localStore.lookupMutationDocuments(batchId);
    assert(documents !== null, 'Unable to find mutation batch: ' + batchId);

    await this.emitNewSnapsAndNotifyLocalStore(documents);

    if (state === 'pending') {
      // Send the write to the Remote Store
      await this.remoteStore.fillWritePipeline();
    } else if (this.sharedClientState.hasLocalPendingMutation(batchId)) {
      this.sharedClientState.removeLocalPendingMutation(batchId);
      this.processUserCallback(batchId, error ? error : null);
    }
  }

  applySuccessfulWrite(
    mutationBatchResult: MutationBatchResult
  ): Promise<void> {
    this.assertSubscribed('applySuccessfulWrite()');

    const batchId = mutationBatchResult.batch.batchId;

    // The local store may or may not be able to apply the write result and
    // raise events immediately (depending on whether the watcher is caught
    // up), so we raise user callbacks first so that they consistently happen
    // before listen events.
    this.processUserCallback(batchId, /*error=*/ null);

    return this.localStore
      .acknowledgeBatch(mutationBatchResult)
      .then(changes => {
        this.sharedClientState.applyMutationState(batchId, 'acknowledged');
        this.sharedClientState.removeLocalPendingMutation(batchId);
        return this.emitNewSnapsAndNotifyLocalStore(changes);
      });
  }

  rejectFailedWrite(batchId: BatchId, error: FirestoreError): Promise<void> {
    this.assertSubscribed('rejectFailedWrite()');

    // The local store may or may not be able to apply the write result and
    // raise events immediately (depending on whether the watcher is caught up),
    // so we raise user callbacks first so that they consistently happen before
    // listen events.
    this.processUserCallback(batchId, error);

    return this.localStore.rejectBatch(batchId).then(changes => {
      return this.emitNewSnapsAndNotifyLocalStore(changes);
    });
  }

  private addMutationCallback(
    batchId: BatchId,
    callback: Deferred<void>
  ): void {
    let newCallbacks = this.mutationUserCallbacks[this.currentUser.toKey()];
    if (!newCallbacks) {
      newCallbacks = new SortedMap<BatchId, Deferred<void>>(
        primitiveComparator
      );
    }
    newCallbacks = newCallbacks.insert(batchId, callback);
    this.mutationUserCallbacks[this.currentUser.toKey()] = newCallbacks;
  }

  /**
   * Resolves or rejects the user callback for the given batch and then discards
   * it.
   */
  private processUserCallback(batchId: BatchId, error: Error | null): void {
    let newCallbacks = this.mutationUserCallbacks[this.currentUser.toKey()];

    // NOTE: Mutations restored from persistence won't have callbacks, so it's
    // okay for there to be no callback for this ID.
    if (newCallbacks) {
      const callback = newCallbacks.get(batchId);
      if (callback) {
        assert(
          batchId === newCallbacks.minKey(),
          'Mutation callbacks processed out-of-order?'
        );
        if (error) {
          callback.reject(error);
        } else {
          callback.resolve();
        }
        newCallbacks = newCallbacks.remove(batchId);
      }
      this.mutationUserCallbacks[this.currentUser.toKey()] = newCallbacks;
    }
  }

  private removeAndCleanupQuery(queryView: QueryView): Promise<void> {
    this.queryViewsByQuery.delete(queryView.query);
    delete this.queryViewsByTarget[queryView.targetId];

    this.limboDocumentRefs.removeReferencesForId(queryView.targetId);
    return this.gcLimboDocuments();
  }

  private updateTrackedLimbos(
    targetId: TargetId,
    limboChanges: LimboDocumentChange[]
  ): Promise<void> {
    for (const limboChange of limboChanges) {
      if (limboChange instanceof AddedLimboDocument) {
        this.limboDocumentRefs.addReference(limboChange.key, targetId);
        this.trackLimboChange(limboChange);
      } else if (limboChange instanceof RemovedLimboDocument) {
        log.debug(LOG_TAG, 'Document no longer in limbo: ' + limboChange.key);
        this.limboDocumentRefs.removeReference(limboChange.key, targetId);
      } else {
        fail('Unknown limbo change: ' + JSON.stringify(limboChange));
      }
    }
    return this.gcLimboDocuments();
  }

  private trackLimboChange(limboChange: AddedLimboDocument): void {
    const key = limboChange.key;
    if (!this.limboTargetsByKey.get(key)) {
      log.debug(LOG_TAG, 'New document in limbo: ' + key);
      const limboTargetId = this.targetIdGenerator.next();
      const query = Query.atPath(key.path);
      this.limboKeysByTarget[limboTargetId] = key;
      this.remoteStore.listen(
        new QueryData(query, limboTargetId, QueryPurpose.Listen)
      );
      this.limboTargetsByKey = this.limboTargetsByKey.insert(
        key,
        limboTargetId
      );
    }
  }

  private gcLimboDocuments(): Promise<void> {
    // HACK: We can use a null transaction here, because we know that the
    // reference set is entirely within memory and doesn't need a store engine.
    return this.limboCollector
      .collectGarbage(null)
      .next(keys => {
        keys.forEach(key => {
          const limboTargetId = this.limboTargetsByKey.get(key);
          if (limboTargetId === null) {
            // This target already got removed, because the query failed.
            return;
          }
          this.remoteStore.unlisten(limboTargetId);
          this.limboTargetsByKey = this.limboTargetsByKey.remove(key);
          delete this.limboKeysByTarget[limboTargetId];
        });
      })
      .toPromise();
  }

  // Visible for testing
  currentLimboDocs(): SortedMap<DocumentKey, TargetId> {
    return this.limboTargetsByKey;
  }

  private async emitNewSnapsAndNotifyLocalStore(
    changes: MaybeDocumentMap,
    remoteEvent?: RemoteEvent
  ): Promise<void> {
    const newSnaps: ViewSnapshot[] = [];
    const docChangesInAllViews: LocalViewChanges[] = [];
    const queriesProcessed: Array<Promise<void>> = [];

    this.queryViewsByQuery.forEach((_, queryView) => {
      queriesProcessed.push(
        Promise.resolve()
          .then(() => {
            const viewDocChanges = queryView.view.computeDocChanges(changes);
            if (!viewDocChanges.needsRefill) {
              return viewDocChanges;
            }
            // The query has a limit and some docs were removed, so we need
            // to re-run the query against the local store to make sure we
            // didn't lose any good docs that had been past the limit.
            return this.localStore.executeQuery(queryView.query).then(docs => {
              return queryView.view.computeDocChanges(docs, viewDocChanges);
            });
          })
          .then((viewDocChanges: ViewDocumentChanges) => {
            const targetChange =
              remoteEvent && remoteEvent.targetChanges[queryView.targetId];
            const viewChange = queryView.view.applyChanges(
              viewDocChanges,
              targetChange
            );
            return this.updateTrackedLimbos(
              queryView.targetId,
              viewChange.limboChanges
            ).then(() => {
              if (viewChange.snapshot) {
                newSnaps.push(viewChange.snapshot);
                const docChanges = LocalViewChanges.fromSnapshot(
                  viewChange.snapshot
                );
                docChangesInAllViews.push(docChanges);
              }
            });
          })
      );
    });

    await Promise.all(queriesProcessed);
    this.viewHandler!(newSnaps);
    await this.localStore.notifyLocalViewChanges(docChangesInAllViews);
    // TODO(multitab): Multitab garbage collection
    if (this.isPrimary) {
      await this.localStore.collectGarbage();
    }
  }

  private assertSubscribed(fnName: string): void {
    assert(
      this.viewHandler !== null && this.errorHandler !== null,
      'Trying to call ' + fnName + ' before calling subscribe().'
    );
  }

  handleUserChange(user: User): Promise<void> {
    this.currentUser = user;
    return this.localStore
      .handleUserChange(user)
      .then(result => {
        this.sharedClientState.handleUserChange(
          user,
          result.removedBatchIds,
          result.addedBatchIds
        );
        return this.emitNewSnapsAndNotifyLocalStore(result.affectedDocuments);
      })
      .then(() => {
        return this.remoteStore.handleUserChange(user);
      });
  }

  // PORTING NOTE: Multi-tab only
  applyPrimaryState(isPrimary: boolean): Promise<void> {
    this.isPrimary = isPrimary;
    if (this.isPrimary && this.networkAllowed) {
      return this.remoteStore.enableNetwork();
    } else {
      return this.remoteStore.disableNetwork();
    }
  }

  // PORTING NOTE: Multi-tab only
  getActiveClients(): Promise<ClientId[]> {
    return this.localStore.getActiveClients();
  }

  async enableNetwork(): Promise<void> {
    this.networkAllowed = true;
    if (this.isPrimary) {
      return this.remoteStore.enableNetwork();
    }
  }

  async disableNetwork(): Promise<void> {
    // TODO(multitab): Release primary lease
    this.networkAllowed = false;
    return this.remoteStore.disableNetwork();
  }

  start(): Promise<void> {
    // TODO(multitab): Read list of active targets and forward to RemoteStore
    return this.enableNetwork();
  }

  shutdown(): Promise<void> {
    return this.disableNetwork();
  }
}<|MERGE_RESOLUTION|>--- conflicted
+++ resolved
@@ -424,10 +424,6 @@
     error?: FirestoreError
   ): Promise<void> {
     this.assertSubscribed('applyBatchState()');
-<<<<<<< HEAD
-=======
-    const mutationBatchResult = await this.localStore.lookupLocalWrite(batchId);
->>>>>>> c236782d
 
     const documents = await this.localStore.lookupMutationDocuments(batchId);
     assert(documents !== null, 'Unable to find mutation batch: ' + batchId);
