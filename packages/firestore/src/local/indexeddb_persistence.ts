--- conflicted
+++ resolved
@@ -531,11 +531,7 @@
    * Records a zombied primary client (a primary client that had its tab closed)
    * in LocalStorage or, if passed null, deletes any recorded zombied owner.
    */
-<<<<<<< HEAD
-  private setZombiedClientId(zombiedClientId: ClientId | null) {
-=======
-  private setZombiedOwnerId(zombieOwnerId: string | null): void {
->>>>>>> ca57c4d3
+  private setZombiedClientId(zombiedClientId: ClientId | null) : void {
     try {
       if (zombiedClientId === null) {
         window.localStorage.removeItem(this.zombiedClientLocalStorageKey());
