--- conflicted
+++ resolved
@@ -70,11 +70,7 @@
       persistence: boolean,
       message: string,
       _: (db: firestore.FirebaseFirestore) => void | Promise<any>
-<<<<<<< HEAD
-    ) {
-=======
     ): void {
->>>>>>> f1f5fe21
       // tslint:disable-next-line:ban
       it.skip(message, () => {});
     },
@@ -82,11 +78,7 @@
       persistence: boolean,
       message: string,
       testFunction: (db: firestore.FirebaseFirestore) => void | Promise<any>
-<<<<<<< HEAD
-    ) {
-=======
     ): void {
->>>>>>> f1f5fe21
       // tslint:disable-next-line:ban
       it.only(message, () => {
         return withTestDb(persistence, async db => {
