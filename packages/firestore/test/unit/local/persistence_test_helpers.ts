--- conflicted
+++ resolved
@@ -73,21 +73,16 @@
   return persistence;
 }
 
-<<<<<<< HEAD
-class NoOpSharedClientDelegate implements SharedClientDelegate {
-  constructor(private readonly existingClients:ClientKey[]) {}
-  async loadPendingBatch(batchId: BatchId): Promise<void> {}
-=======
 class NoOpSharedClientStateSyncer implements SharedClientStateSyncer {
+  constructor(private readonly activeClients:ClientKey[]) {}
   async applyPendingBatch(batchId: BatchId): Promise<void> {}
->>>>>>> 2d172ff7
   async applySuccessfulWrite(batchId: BatchId): Promise<void> {}
   async rejectFailedWrite(
     batchId: BatchId,
     err: FirestoreError
   ): Promise<void> {}
   async getActiveClients(): Promise<ClientKey[]> {
-    return this.existingClients;
+    return this.activeClients;
   }
 }
 
@@ -127,13 +122,8 @@
 
     knownInstances.push(SECONDARY_INSTANCE_KEY);
 
-<<<<<<< HEAD
-    secondaryClientState.subscribe(new NoOpSharedClientDelegate([]));
-    await secondaryClientState.start(User.UNAUTHENTICATED);
-=======
-    secondaryClientState.subscribe(new NoOpSharedClientStateSyncer());
-    await secondaryClientState.start(user, [SECONDARY_INSTANCE_KEY]);
->>>>>>> 2d172ff7
+    secondaryClientState.subscribe(new NoOpSharedClientStateSyncer([SECONDARY_INSTANCE_KEY]));
+    await secondaryClientState.start(user);
 
     for (const batchId of existingMutationBatchIds) {
       secondaryClientState.addLocalPendingMutation(batchId);
@@ -144,22 +134,14 @@
     }
   }
 
-<<<<<<< HEAD
-  sharedClientDelegate = sharedClientDelegate || new NoOpSharedClientDelegate(knownInstances);
-=======
   sharedClientDelegate =
-    sharedClientDelegate || new NoOpSharedClientStateSyncer();
->>>>>>> 2d172ff7
+    sharedClientDelegate || new NoOpSharedClientStateSyncer(knownInstances);
 
   const sharedClientState = new WebStorageSharedClientState(
     TEST_PERSISTENCE_PREFIX,
     instanceKey
   );
   sharedClientState.subscribe(sharedClientDelegate);
-<<<<<<< HEAD
-  await sharedClientState.start(User.UNAUTHENTICATED);
-=======
-  await sharedClientState.start(user, knownInstances);
->>>>>>> 2d172ff7
+  await sharedClientState.start(user);
   return sharedClientState;
 }